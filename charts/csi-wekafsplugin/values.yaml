--- conflicted
+++ resolved
@@ -5,11 +5,7 @@
 # -- Name of the driver (and provisioner)
 csiDriverName: "csi.weka.io"
 # -- CSI driver version
-<<<<<<< HEAD
-csiDriverVersion: &csiDriverVersion 2.1.1-SNAPSHOT.14.1cb4ae5
-=======
 csiDriverVersion: &csiDriverVersion 2.1.1
->>>>>>> 6cc202de
 images:
   # -- CSI liveness probe sidecar image URL
   livenessprobesidecar: registry.k8s.io/sig-storage/livenessprobe:v2.10.0
