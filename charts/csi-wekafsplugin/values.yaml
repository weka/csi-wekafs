# Default values for csi-wekafsplugin.

# -- Directory in root of file system where dynamic volumes are provisioned
dynamicProvisionPath: "csi-volumes"
# -- Name of the driver (and provisioner)
csiDriverName: "csi.weka.io"
# -- CSI driver version
<<<<<<< HEAD
csiDriverVersion: &csiDriverVersion 2.2.0-SNAPSHOT.22.fef9724
=======
csiDriverVersion: &csiDriverVersion 2.1.2
>>>>>>> d15a5e14
images:
  # -- CSI liveness probe sidecar image URL
  livenessprobesidecar: registry.k8s.io/sig-storage/livenessprobe:v2.10.0
  # -- CSI attacher sidecar image URL
  attachersidecar: registry.k8s.io/sig-storage/csi-attacher:v4.3.0
  # -- CSI provisioner sidecar image URL
  provisionersidecar: registry.k8s.io/sig-storage/csi-provisioner:v3.5.0
  # -- CSI registrar sidercar
  registrarsidecar: registry.k8s.io/sig-storage/csi-node-driver-registrar:v2.8.0
  # -- CSI resizer sidecar image URL
  resizersidecar: registry.k8s.io/sig-storage/csi-resizer:v1.8.0
  # -- CSI snapshotter sidecar image URL
  snapshottersidecar: registry.k8s.io/sig-storage/csi-snapshotter:v6.2.2
  # -- CSI driver main image URL
  csidriver: quay.io/weka.io/csi-wekafs
  # -- CSI driver tag
  csidriverTag: *csiDriverVersion
# -- Tolerations for all CSI driver components
globalPluginTolerations: &globalPluginTolerations
  - key: node-role.kubernetes.io/master
    operator: Exists
    effect: NoSchedule
# -- Tolerations for CSI controller component only (by default same as global)
controllerPluginTolerations: *globalPluginTolerations
# -- Tolerations for CSI node component only (by default same as global)
nodePluginTolerations: *globalPluginTolerations
# -- Optional nodeSelector for CSI plugin deployment on certain Kubernetes nodes only
nodeSelector: {}
# Controller-specific parameters, please do not change unless explicitly guided
controller:
  # -- Controller number of replicas
  replicas: 2
  # -- Maximum concurrent requests from sidecars (global)
  maxConcurrentRequests: 5
  # -- maximum concurrent operations per operation type
  concurrency:
    createVolume: 5
    deleteVolume: 1
    expandVolume: 5
    createSnapshot: 5
    deleteSnapshot: 5
  # -- Return GRPC Unavailable if request waits in queue for that long time (seconds)
  grpcRequestTimeoutSeconds: 30
  # -- Configure provisioner sidecar for leader election
  configureProvisionerLeaderElection: true
  # -- Configure resizer sidecar for leader election
  configureResizerLeaderElection: true
  # -- Configure snapshotter sidecar for leader election
  configureSnapshotterLeaderElection: true
# Node-specific parameters, please do not change unless explicitly guided
node:
  # -- Maximum concurrent requests from sidecars (global)
  maxConcurrentRequests: 5
  # -- maximum concurrent operations per operation type (to avoid API starvation)
  concurrency:
    nodePublishVolume: 5
    nodeUnpublishVolume: 5
  # -- Return GRPC Unavailable if request waits in queue for that long time (seconds)
  grpcRequestTimeoutSeconds: 30
# -- Log level of CSI plugin
logLevel: 5
# -- Use JSON structured logging instead of human-readable logging format (for exporting logs to structured log parser)
useJsonLogging: false
# -- for migration of pre-CSI 0.7.0 volumes only, default API secret. Must reside in same namespace as the plugin
legacyVolumeSecretName: ""
# -- Optional CSI Plugin priorityClassName
priorityClassName: ""
# -- Support SELinux labeling for Persistent Volumes, may be either `off`, `mixed`, `enforced` (default off)
#    In `enforced` mode, CSI node components will only start on nodes having a label `selinuxNodeLabel` below
#    In `mixed` mode, separate CSI node components will be installed on SELinux-enabled and regular hosts
#    In `off` mode, only non-SELinux-enabled node components will be run on hosts without label.
#    WARNING: if SELinux is not enabled, volume provisioning and publishing might fail!
selinuxSupport: "off"
# -- This label must be set to `"true"` on SELinux-enabled Kubernetes nodes,
#    e.g., to run the node server in secure mode on SELinux-enabled node, the node must have label
#    `csi.weka.io/selinux_enabled="true"`
selinuxNodeLabel: "csi.weka.io/selinux_enabled"
# -- kubelet path, in cases Kubernetes is installed not in default folder
kubeletPath: "/var/lib/kubelet"
metrics:
  # -- Enable Prometheus Metrics
  enabled: true
  # -- Metrics port
  port: 9090
  # -- Provisioner metrics port
  provisionerPort: 9091
  # -- Resizer metrics port
  resizerPort: 9092
  # -- Snapshotter metrics port
  snapshotterPort: 9093
# -- Tracing URL (For Jaeger tracing engine / OpenTelemetry), optional
# @ignore
tracingUrl: ""
pluginConfig:
  # -- Allow insecure HTTPS (skip TLS certificate verification)
  allowInsecureHttps: false
  objectNaming:
    # -- Prefix that will be added to names of Weka cluster filesystems / snapshots assocciated with CSI volume,
    #    must not exceed 7 symbols.
    volumePrefix: "csivol-"
    # -- Prefix that will be added to names of Weka cluster snapshots assocciated with CSI snapshot,
    #    must not exceed 7 symbols.
    snapshotPrefix: "csisnp-"
    # -- Prefix that will be added to automatically created "seed" snapshot of empty filesytem,
    #    must not exceed 12 symbols.
    seedSnapshotPrefix: "csisnp-seed-"
  allowedOperations:
    # -- Allow automatic provisioning of CSI volumes based on distinct Weka filesystem
    autoCreateFilesystems: true
    # -- Allow automatic expansion of filesystem on which Weka snapshot-backed CSI volumes,
    #    e.g. in case a required volume capacity exceeds the size of filesystem.
    #    Note: the filesystem is not expanded automatically when a new directory-backed volume is provisioned
    autoExpandFilesystems: true
    # -- Create snapshots of legacy (dir/v1) volumes. By default disabled.
    #    Note: when enabled, for every legacy volume snapshot, a full filesystem snapshot will be created (wasteful)
    snapshotDirectoryVolumes: false
    # -- Allow creation of snapshot-backed volumes even on unsupported Weka cluster versions, off by default
    #    Note: On versions of Weka < v4.2 snapshot-backed volume capacity cannot be enforced
    snapshotVolumesWithoutQuotaEnforcement: false
  mutuallyExclusiveMountOptions:
    - "readcache,writecache,coherent,forcedirect"<|MERGE_RESOLUTION|>--- conflicted
+++ resolved
@@ -5,11 +5,7 @@
 # -- Name of the driver (and provisioner)
 csiDriverName: "csi.weka.io"
 # -- CSI driver version
-<<<<<<< HEAD
-csiDriverVersion: &csiDriverVersion 2.2.0-SNAPSHOT.22.fef9724
-=======
 csiDriverVersion: &csiDriverVersion 2.1.2
->>>>>>> d15a5e14
 images:
   # -- CSI liveness probe sidecar image URL
   livenessprobesidecar: registry.k8s.io/sig-storage/livenessprobe:v2.10.0
