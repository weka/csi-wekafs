--- conflicted
+++ resolved
@@ -18,11 +18,7 @@
 .PHONY: build-% build clean
 
 # understand what is the version tag
-<<<<<<< HEAD
-VERSION?=$(shell cat charts/csi-wekafsplugin/Chart.yaml | grep appVersion | awk '{print $$2}' | tr -d '"')
-=======
 VERSION ?= $(shell cat charts/csi-wekafsplugin/Chart.yaml | grep appVersion | awk '{print $$2}' | tr -d '"')
->>>>>>> a1b65eca
 DOCKER_IMAGE_NAME?=csi-wekafs
 
 $(CMDS:%=build-%): build-%:
