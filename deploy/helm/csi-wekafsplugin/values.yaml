# Default values for csi-wekafsplugin.

# -- Directory in root of file system where dynamic volumes are provisioned
dynamicProvisionPath: "csi-volumes"
# -- Name of the driver (and provisioner)
csiDriverName: "csi.weka.io"
# -- CSI driver version
<<<<<<< HEAD
csiDriverVersion: &csiDriverVersion 0.8.5-sergeyfixcapacitycalcforexisti.47.057f25f
=======
csiDriverVersion: &csiDriverVersion 0.8.5-SNAPSHOT.46.c373507
>>>>>>> 5c91675c
images:
  # -- CSI liveness probe sidecar image URL
  livenessprobesidecar: k8s.gcr.io/sig-storage/livenessprobe:v2.6.0
  # -- CSI attacher sidecar image URL
  attachersidecar: k8s.gcr.io/sig-storage/csi-attacher:v3.4.0
  # -- CSI provisioner sidecar image URL
  provisionersidecar: k8s.gcr.io/sig-storage/csi-provisioner:v3.1.0
  # -- CSI registrar sidercar
  registrarsidecar: k8s.gcr.io/sig-storage/csi-node-driver-registrar:v2.5.0
  # -- CSI provisioner sidecar image URL
  resizersidecar: k8s.gcr.io/sig-storage/csi-resizer:v1.4.0
  # -- CSI driver main image URL
  csidriver: quay.io/weka.io/csi-wekafs
  # -- CSI driver tag
  csidriverTag: *csiDriverVersion
# -- Tolerations for all CSI driver components
globalPluginTolerations: &globalPluginTolerations
  - key: node-role.kubernetes.io/master
    operator: Exists
    effect: NoSchedule
# -- Tolerations for CSI controller component only (by default same as global)
controllerPluginTolerations: *globalPluginTolerations
# -- Tolerations for CSI node component only (by default same as global)
nodePluginTolerations: *globalPluginTolerations
# -- Optional nodeSelector for CSI plugin deployment on certain Kubernetes nodes only
nodeSelector: {}
# -- Log level of CSI plugin
logLevel: 5
# -- for migration of pre-CSI 0.7.0 volumes only, default API secret. Must reside in same namespace as the plugin
legacyVolumeSecretName: ""
# -- Optional CSI Plugin priorityClassName
priorityClassName: ""
# -- Support SELinux labeling for Persistent Volumes, may be either `off`, `mixed`, `enforced` (default off)
#    In `enforced` mode, CSI node components will only start on nodes having a label `selinuxNodeLabel` below
#    In `mixed` mode, separate CSI node components will be installed on SELinux-enabled and regular hosts
#    In `off` mode, only non-SELinux-enabled node components will be run on hosts without label.
#    WARNING: if SELinux is not enabled, volume provisioning and publishing might fail!
selinuxSupport: off
# -- This label must be set to "true" on SELinux-enabled Kubernetes nodes,
#    e.g., to run the node server in secure mode on SELinux-enabled node, the node must have label
#    csi.weka.io/selinux_enabled="true"
selinuxNodeLabel: "csi.weka.io/selinux_enabled"
# -- kubelet path, in cases Kubernetes is installed not in default folder
kubeletPath: "/var/lib/kubelet"
# -- Prometheus Metrics configuration
metrics:
  # -- Enable Metrics
  enabled: true
  # -- Metrics port
  port: 9090
# -- Tracing URL (For Jaeger tracing engine / OpenTelemetry), optional
tracingUrl: ""
pluginConfig:
  # -- Allow insecure HTTPS (skip TLS certificate verification)
  allowInsecureHttps: false
  objectNaming:
    # -- Prefix that will be added to names of Weka cluster filesystems / snapshots assocciated with CSI volume,
    # must not exceed 7 symbols.
    volumePrefix: "csivol-"
    # -- Prefix that will be added to names of Weka cluster snapshots assocciated with CSI snapshot,
    # must not exceed 7 symbols.
    snapshotPrefix: "csisnp-"
    # -- Prefix that will be added to automatically created "seed" snapshot of empty filesytem,
    # must not exceed 12 symbols.
    seedSnapshotPrefix: "csisnp-seed-"
  allowedOperations:
    # -- Allow automatic provisioning of CSI volumes based on distinct Weka filesystem
    autoCreateFilesystems: true
    # -- Allow automatic expansion of filesystem on which Weka snapshot-based CSI volumes,
    # e.g. in case a required volume capacity exceeds the size of filesystem.
    # Note: the filesystem is not expanded automatically when a new directory-based volume is provisioned
    autoExpandFilesystems: true
    # -- Allow automatic creation of "empty" snapshots for any provisioned filesystem,
    # such snapshots could allow creation of additional empty CSI volumes to originate from the snapshot
    autoCreateSeedSnapshot: true
    # -- Create snapshots of legacy (dir/v1) volumes. By default disabled.
    # Note: when enabled, for every legacy volume snapshot, a full filesystem snapshot will be created (wasteful)
    snapshotDirectoryVolumes: false<|MERGE_RESOLUTION|>--- conflicted
+++ resolved
@@ -5,11 +5,7 @@
 # -- Name of the driver (and provisioner)
 csiDriverName: "csi.weka.io"
 # -- CSI driver version
-<<<<<<< HEAD
 csiDriverVersion: &csiDriverVersion 0.8.5-sergeyfixcapacitycalcforexisti.47.057f25f
-=======
-csiDriverVersion: &csiDriverVersion 0.8.5-SNAPSHOT.46.c373507
->>>>>>> 5c91675c
 images:
   # -- CSI liveness probe sidecar image URL
   livenessprobesidecar: k8s.gcr.io/sig-storage/livenessprobe:v2.6.0
