apiVersion: v1
kind: Secret
metadata:
  name: csi-wekafs-api-secret
  namespace: csi-wekafs
type: Opaque
data:
  # username to connect to the cluster API (base64-encoded)
  username: YWRtaW4=
  # password to connect to the cluster API (base64-encoded)
  password: YWRtaW4=
  # organization to connect to (default Root, base64-encoded)
  organization: Um9vdA==
  # comma-separated list of cluster management endpoints in form of <IP:port> (base64-encoded)
  # It is recommended to configure at least 2 management endpoints (cluster backend nodes), or a load-balancer if used
  # e.g. 172.31.15.113:14000,172.31.12.91:14000
  endpoints: MTcyLjMxLjQxLjU0OjE0MDAwLDE3Mi4zMS40Ny4xNTI6MTQwMDAsMTcyLjMxLjM4LjI1MDoxNDAwMCwxNzIuMzEuNDcuMTU1OjE0MDAwLDE3Mi4zMS4zMy45MToxNDAwMCwxNzIuMzEuMzguMTU1OjE0MDAwCg==
  # protocol to use for API connection (may be either http or https, base64-encoded)
  scheme: aHR0cA==
<<<<<<< HEAD
  # for multiple clusters setup, set specific container name rather than attempt to idenfity it automatically
  localContainerName: ""
  # for cloud deployments with automatic healing and auto-scaling, set to "true" to enable automatic updates of the endpoints.
  # The API endpoints will be updated automatically on first connection to the cluster API, as well as on each re-login
  # NOTE: if a load balancer is used to access the cluster API, leave this setting as "false"
  autoUpdateEndpoints: "false"
=======
  # for multiple clusters setup, set specific container name rather than attempt to identify it automatically
  localContainerName: ""
>>>>>>> 728422e4
<|MERGE_RESOLUTION|>--- conflicted
+++ resolved
@@ -17,14 +17,9 @@
   endpoints: MTcyLjMxLjQxLjU0OjE0MDAwLDE3Mi4zMS40Ny4xNTI6MTQwMDAsMTcyLjMxLjM4LjI1MDoxNDAwMCwxNzIuMzEuNDcuMTU1OjE0MDAwLDE3Mi4zMS4zMy45MToxNDAwMCwxNzIuMzEuMzguMTU1OjE0MDAwCg==
   # protocol to use for API connection (may be either http or https, base64-encoded)
   scheme: aHR0cA==
-<<<<<<< HEAD
-  # for multiple clusters setup, set specific container name rather than attempt to idenfity it automatically
+  # for multiple clusters setup, set specific container name rather than attempt to identify it automatically
   localContainerName: ""
   # for cloud deployments with automatic healing and auto-scaling, set to "true" to enable automatic updates of the endpoints.
   # The API endpoints will be updated automatically on first connection to the cluster API, as well as on each re-login
   # NOTE: if a load balancer is used to access the cluster API, leave this setting as "false"
-  autoUpdateEndpoints: "false"
-=======
-  # for multiple clusters setup, set specific container name rather than attempt to identify it automatically
-  localContainerName: ""
->>>>>>> 728422e4
+  autoUpdateEndpoints: "false"